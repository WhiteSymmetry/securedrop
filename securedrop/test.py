--- conflicted
+++ resolved
@@ -494,41 +494,28 @@
             _logout(journalist_app)
 
         _block_on_reply_keypair_gen(codename)
-<<<<<<< HEAD
-        rv = self.source_app.get('/lookup')
-        self.assertEqual(rv.status_code, 200)
-        if not expected_success:
-            # there should be no reply
-            self.assertTrue("You have received a reply." not in rv.data)
-        
-        else:
-=======
+
         with self.source_app as source_app:
             rv = source_app.post('/login', data=dict(codename=codename), follow_redirects=True)
             self.assertEqual(rv.status_code, 200)
             rv = source_app.get('/lookup')
             self.assertEqual(rv.status_code, 200)
->>>>>>> 92bd7647
-            self.assertIn(
-                "You have received a reply. For your security, please delete all replies when you're done with them.", rv.data)
-            self.assertIn(test_reply, rv.data)
-
-            soup = BeautifulSoup(rv.data)
-            msgid = soup.select('form.message > input[name="msgid"]')[0]['value']
-<<<<<<< HEAD
-            rv = self.source_app.post('/delete', data=dict(
-=======
-            rv = source_app.post('/delete', data=dict(
->>>>>>> 92bd7647
-                sid=sid,
-                msgid=msgid,
-            ), follow_redirects=True)
-            self.assertEqual(rv.status_code, 200)
-            self.assertIn("Reply deleted", rv.data)
-<<<<<<< HEAD
-=======
-            _logout(source_app)
->>>>>>> 92bd7647
+            if not expected_success:
+                # there should be no reply
+                self.assertTrue("You have received a reply." not in rv.data)        
+            else:
+                self.assertIn(
+                    "You have received a reply. For your security, please delete all replies when you're done with them.", rv.data)
+                self.assertIn(test_reply, rv.data)
+                soup = BeautifulSoup(rv.data)
+                msgid = soup.select('form.message > input[name="msgid"]')[0]['value']
+                rv = source_app.post('/delete', data=dict(
+                        sid=sid,
+                        msgid=msgid,
+                        ), follow_redirects=True)
+                self.assertEqual(rv.status_code, 200)
+                self.assertIn("Reply deleted", rv.data)
+                _logout(source_app)
 
 
 class TestStore(unittest.TestCase):
